import { getContext, renderExtensionTemplateAsync, extension_settings as st_extension_settings } from '../../../extensions.js';
import { eventSource, event_types, substituteParams, chat, generateRaw, saveSettingsDebounced, chat_metadata, saveChatDebounced, user_avatar, getThumbnailUrl, characters, this_chid, extension_prompt_types, extension_prompt_roles, setExtensionPrompt, reloadCurrentChat, Generate, getRequestHeaders } from '../../../../script.js';
import { selected_group, getGroupMembers } from '../../../group-chats.js';
import { power_user } from '../../../power-user.js';

// Core modules
import { extensionName, extensionFolderPath } from './src/core/config.js';
import {
    extensionSettings,
    lastGeneratedData,
    committedTrackerData,
    lastActionWasSwipe,
    isGenerating,
    isPlotProgression,
    pendingDiceRoll,
    FALLBACK_AVATAR_DATA_URI,
    $panelContainer,
    $userStatsContainer,
    $infoBoxContainer,
    $thoughtsContainer,
    $inventoryContainer,
    setExtensionSettings,
    updateExtensionSettings,
    setLastGeneratedData,
    updateLastGeneratedData,
    setCommittedTrackerData,
    updateCommittedTrackerData,
    setLastActionWasSwipe,
    setIsGenerating,
    setIsPlotProgression,
    setPendingDiceRoll,
    setPanelContainer,
    setUserStatsContainer,
    setInfoBoxContainer,
    setThoughtsContainer,
    setInventoryContainer
} from './src/core/state.js';
import { loadSettings, saveSettings, saveChatData, loadChatData, updateMessageSwipeData } from './src/core/persistence.js';
import { registerAllEvents } from './src/core/events.js';

// Generation & Parsing modules
import {
    generateTrackerExample,
    generateTrackerInstructions,
    generateContextualSummary,
    generateRPGPromptText,
    generateSeparateUpdatePrompt
} from './src/systems/generation/promptBuilder.js';
import { parseResponse, parseUserStats } from './src/systems/generation/parser.js';
import { updateRPGData } from './src/systems/generation/apiClient.js';
import { onGenerationStarted } from './src/systems/generation/injector.js';

// Rendering modules
import { getSafeThumbnailUrl } from './src/utils/avatars.js';
import { renderUserStats } from './src/systems/rendering/userStats.js';
import { renderInfoBox, updateInfoBoxField } from './src/systems/rendering/infoBox.js';
import {
    renderThoughts,
    updateCharacterField,
    updateChatThoughts,
    createThoughtPanel
} from './src/systems/rendering/thoughts.js';
import { renderInventory } from './src/systems/rendering/inventory.js';

// Interaction modules
import { initInventoryEventListeners } from './src/systems/interaction/inventoryActions.js';

// UI Systems modules
import {
    applyTheme,
    applyCustomTheme,
    toggleCustomColors,
    toggleAnimations,
    updateSettingsPopupTheme,
    applyCustomThemeToSettingsPopup
} from './src/systems/ui/theme.js';
import {
    DiceModal,
    SettingsModal,
    setupDiceRoller,
    setupSettingsPopup,
    updateDiceDisplay,
    addDiceQuickReply,
    getSettingsModal
} from './src/systems/ui/modals.js';
import {
    togglePlotButtons,
    updateCollapseToggleIcon,
    setupCollapseToggle,
    updatePanelVisibility,
    updateSectionVisibility,
    applyPanelPosition,
    updateGenerationModeUI
} from './src/systems/ui/layout.js';
import {
    setupMobileToggle,
    constrainFabToViewport,
    setupMobileTabs,
    removeMobileTabs,
    setupMobileKeyboardHandling,
<<<<<<< HEAD
    setupContentEditableScrolling,
    setupRefreshButtonDrag,
    setupDebugButtonDrag
=======
    setupContentEditableScrolling
>>>>>>> 8ad349c1
} from './src/systems/ui/mobile.js';
import {
    setupDesktopTabs,
    removeDesktopTabs
} from './src/systems/ui/desktop.js';
import {
    updateDebugUIVisibility
} from './src/systems/ui/debug.js';

// Feature modules
import { setupPlotButtons, sendPlotProgression } from './src/systems/features/plotProgression.js';
import { setupClassicStatsButtons } from './src/systems/features/classicStats.js';
import { ensureHtmlCleaningRegex, detectConflictingRegexScripts } from './src/systems/features/htmlCleaning.js';

// Integration modules
import {
    commitTrackerData,
    onMessageSent,
    onMessageReceived,
    onCharacterChanged,
    onMessageSwiped,
    updatePersonaAvatar,
    clearExtensionPrompts
} from './src/systems/integration/sillytavern.js';

// Old state variable declarations removed - now imported from core modules
// (extensionSettings, lastGeneratedData, committedTrackerData, etc. are now in src/core/state.js)

// Utility functions removed - now imported from src/utils/avatars.js
// (getSafeThumbnailUrl)

// Persistence functions removed - now imported from src/core/persistence.js
// (loadSettings, saveSettings, saveChatData, loadChatData, updateMessageSwipeData)

// Theme functions removed - now imported from src/systems/ui/theme.js
// (applyTheme, applyCustomTheme, toggleCustomColors, toggleAnimations,
//  updateSettingsPopupTheme, applyCustomThemeToSettingsPopup)

// Layout functions removed - now imported from src/systems/ui/layout.js
// (togglePlotButtons, updateCollapseToggleIcon, setupCollapseToggle,
//  updatePanelVisibility, updateSectionVisibility, applyPanelPosition)
// Note: closeMobilePanelWithAnimation is only used internally by mobile.js

// Mobile UI functions removed - now imported from src/systems/ui/mobile.js
// (setupMobileToggle, constrainFabToViewport, setupMobileTabs, removeMobileTabs,
//  setupMobileKeyboardHandling, setupContentEditableScrolling)

/**
 * Adds the extension settings to the Extensions tab.
 */
function addExtensionSettings() {
    const settingsHtml = `
        <div class="inline-drawer">
            <div class="inline-drawer-toggle inline-drawer-header">
                <b><i class="fa-solid fa-dice-d20"></i> RPG Companion</b>
                <div class="inline-drawer-icon fa-solid fa-circle-chevron-down down"></div>
            </div>
            <div class="inline-drawer-content">
                <label class="checkbox_label" for="rpg-extension-enabled">
                    <input type="checkbox" id="rpg-extension-enabled" />
                    <span>Enable RPG Companion</span>
                </label>
                <small class="notes">Toggle to enable/disable the RPG Companion extension. Configure additional settings within the panel itself.</small>

                <div style="margin-top: 10px; display: flex; gap: 10px;">
                    <a href="https://discord.com/invite/KdAkTg94ME" target="_blank" class="menu_button" style="flex: 1; text-align: center; text-decoration: none;">
                        <i class="fa-brands fa-discord"></i> Discord
                    </a>
                    <a href="https://ko-fi.com/marinara_spaghetti" target="_blank" class="menu_button" style="flex: 1; text-align: center; text-decoration: none;">
                        <i class="fa-solid fa-heart"></i> Support Creator
                    </a>
                </div>
            </div>
        </div>
    `;

    $('#extensions_settings2').append(settingsHtml);

    // Set up the enable/disable toggle
    $('#rpg-extension-enabled').prop('checked', extensionSettings.enabled).on('change', function() {
        extensionSettings.enabled = $(this).prop('checked');
        saveSettings();
        updatePanelVisibility();

        if (!extensionSettings.enabled) {
            // Clear extension prompts and thought bubbles when disabled
            clearExtensionPrompts();
            updateChatThoughts(); // This will remove the thought bubble since extension is disabled
        } else {
            // Re-create thought bubbles when re-enabled
            updateChatThoughts(); // This will re-create the thought bubble if data exists
        }
    });
}

/**
 * Initializes the UI for the extension.
 */
async function initUI() {
    // Load the HTML template using SillyTavern's template system
    const templateHtml = await renderExtensionTemplateAsync(extensionName, 'template');

    // Append panel to body - positioning handled by CSS
    $('body').append(templateHtml);

    // Add mobile toggle button (FAB - Floating Action Button)
    const mobileToggleHtml = `
        <button id="rpg-mobile-toggle" class="rpg-mobile-toggle" title="Toggle RPG Panel">
            <i class="fa-solid fa-dice-d20"></i>
        </button>
    `;
    $('body').append(mobileToggleHtml);

<<<<<<< HEAD
    // Add mobile refresh button (same pattern as toggle button)
    const mobileRefreshHtml = `
        <button id="rpg-manual-update-mobile" class="rpg-mobile-refresh" title="Refresh RPG Info">
            <i class="fa-solid fa-sync"></i>
        </button>
    `;
    $('body').append(mobileRefreshHtml);

    // Add debug toggle FAB button (same pattern as other mobile FABs)
    const debugToggleHtml = `
        <button id="rpg-debug-toggle" class="rpg-debug-toggle" title="Toggle Debug Logs">
            <i class="fa-solid fa-bug"></i>
        </button>
    `;
    $('body').append(debugToggleHtml);

=======
>>>>>>> 8ad349c1
    // Cache UI elements using state setters
    setPanelContainer($('#rpg-companion-panel'));
    setUserStatsContainer($('#rpg-user-stats'));
    setInfoBoxContainer($('#rpg-info-box'));
    setThoughtsContainer($('#rpg-thoughts'));
    setInventoryContainer($('#rpg-inventory'));

    // Set up event listeners (enable/disable is handled in Extensions tab)
    $('#rpg-toggle-auto-update').on('change', function() {
        extensionSettings.autoUpdate = $(this).prop('checked');
        saveSettings();
    });

    $('#rpg-position-select').on('change', function() {
        extensionSettings.panelPosition = String($(this).val());
        saveSettings();
        applyPanelPosition();
        // Recreate thought bubbles to update their position
        updateChatThoughts();
    });

    $('#rpg-update-depth').on('change', function() {
        const value = $(this).val();
        extensionSettings.updateDepth = parseInt(String(value));
        saveSettings();
    });

    $('#rpg-generation-mode').on('change', function() {
        extensionSettings.generationMode = String($(this).val());
        saveSettings();
        updateGenerationModeUI();
    });

    $('#rpg-use-separate-preset').on('change', function() {
        extensionSettings.useSeparatePreset = $(this).prop('checked');
        saveSettings();
    });

    $('#rpg-toggle-user-stats').on('change', function() {
        extensionSettings.showUserStats = $(this).prop('checked');
        saveSettings();
        updateSectionVisibility();
    });

    $('#rpg-toggle-info-box').on('change', function() {
        extensionSettings.showInfoBox = $(this).prop('checked');
        saveSettings();
        updateSectionVisibility();
    });

    $('#rpg-toggle-thoughts').on('change', function() {
        extensionSettings.showCharacterThoughts = $(this).prop('checked');
        saveSettings();
        updateSectionVisibility();
        // Refresh the content when toggling on/off
        if (extensionSettings.showCharacterThoughts) {
            renderThoughts();
        }
    });

    $('#rpg-toggle-inventory').on('change', function() {
        extensionSettings.showInventory = $(this).prop('checked');
        saveSettings();
        updateSectionVisibility();
    });

    $('#rpg-toggle-thoughts-in-chat').on('change', function() {
        extensionSettings.showThoughtsInChat = $(this).prop('checked');
        // console.log('[RPG Companion] Toggle showThoughtsInChat changed to:', extensionSettings.showThoughtsInChat);
        saveSettings();
        updateChatThoughts();
    });

    $('#rpg-toggle-html-prompt').on('change', function() {
        extensionSettings.enableHtmlPrompt = $(this).prop('checked');
        // console.log('[RPG Companion] Toggle enableHtmlPrompt changed to:', extensionSettings.enableHtmlPrompt);
        saveSettings();
    });

    $('#rpg-toggle-plot-buttons').on('change', function() {
        extensionSettings.enablePlotButtons = $(this).prop('checked');
        // console.log('[RPG Companion] Toggle enablePlotButtons changed to:', extensionSettings.enablePlotButtons);
        saveSettings();
        togglePlotButtons();
    });

    $('#rpg-toggle-debug-mode').on('change', function() {
        extensionSettings.debugMode = $(this).prop('checked');
        saveSettings();
        updateDebugUIVisibility();
    });

    $('#rpg-toggle-animations').on('change', function() {
        extensionSettings.enableAnimations = $(this).prop('checked');
        saveSettings();
        toggleAnimations();
    });

    $('#rpg-manual-update').on('click', async function() {
        if (!extensionSettings.enabled) {
            // console.log('[RPG Companion] Extension is disabled. Please enable it in the Extensions tab.');
            return;
        }
        await updateRPGData(renderUserStats, renderInfoBox, renderThoughts, renderInventory);
    });

    // Reset FAB positions button
    $('#rpg-reset-fab-positions').on('click', function() {
        console.log('[RPG Companion] Resetting FAB positions to defaults');

        // Reset to defaults (top-left stacked)
        extensionSettings.mobileFabPosition = {
            top: 'calc(var(--topBarBlockSize) + 20px)',
            left: '12px'
        };
        extensionSettings.mobileRefreshPosition = {
            top: 'calc(var(--topBarBlockSize) + 80px)',
            left: '12px'
        };
        extensionSettings.debugFabPosition = {
            top: 'calc(var(--topBarBlockSize) + 140px)',
            left: '12px'
        };

        // Save settings
        saveSettings();

        // Apply positions immediately to visible buttons
        $('#rpg-mobile-toggle').css(extensionSettings.mobileFabPosition);
        $('#rpg-manual-update-mobile').css(extensionSettings.mobileRefreshPosition);
        $('#rpg-debug-toggle').css(extensionSettings.debugFabPosition);

        // Show success feedback
        toastr.success('Button positions reset to defaults', 'RPG Companion');
        console.log('[RPG Companion] FAB positions reset successfully');
    });

    $('#rpg-stat-bar-color-low').on('change', function() {
        extensionSettings.statBarColorLow = String($(this).val());
        saveSettings();
        renderUserStats(); // Re-render with new colors
    });

    $('#rpg-stat-bar-color-high').on('change', function() {
        extensionSettings.statBarColorHigh = String($(this).val());
        saveSettings();
        renderUserStats(); // Re-render with new colors
    });

    // Theme selection
    $('#rpg-theme-select').on('change', function() {
        extensionSettings.theme = String($(this).val());
        saveSettings();
        applyTheme();
        toggleCustomColors();
        updateSettingsPopupTheme(getSettingsModal()); // Update popup theme instantly
        updateChatThoughts(); // Recreate thought bubbles with new theme
    });

    // Custom color pickers
    $('#rpg-custom-bg').on('change', function() {
        extensionSettings.customColors.bg = String($(this).val());
        saveSettings();
        if (extensionSettings.theme === 'custom') {
            applyCustomTheme();
            updateSettingsPopupTheme(getSettingsModal()); // Update popup theme instantly
            updateChatThoughts(); // Update thought bubbles
        }
    });

    $('#rpg-custom-accent').on('change', function() {
        extensionSettings.customColors.accent = String($(this).val());
        saveSettings();
        if (extensionSettings.theme === 'custom') {
            applyCustomTheme();
            updateSettingsPopupTheme(getSettingsModal()); // Update popup theme instantly
            updateChatThoughts(); // Update thought bubbles
        }
    });

    $('#rpg-custom-text').on('change', function() {
        extensionSettings.customColors.text = String($(this).val());
        saveSettings();
        if (extensionSettings.theme === 'custom') {
            applyCustomTheme();
            updateSettingsPopupTheme(getSettingsModal()); // Update popup theme instantly
            updateChatThoughts(); // Update thought bubbles
        }
    });

    $('#rpg-custom-highlight').on('change', function() {
        extensionSettings.customColors.highlight = String($(this).val());
        saveSettings();
        if (extensionSettings.theme === 'custom') {
            applyCustomTheme();
            updateSettingsPopupTheme(getSettingsModal()); // Update popup theme instantly
            updateChatThoughts(); // Update thought bubbles
        }
    });

    // Initialize UI state (enable/disable is in Extensions tab)
    $('#rpg-toggle-auto-update').prop('checked', extensionSettings.autoUpdate);
    $('#rpg-position-select').val(extensionSettings.panelPosition);
    $('#rpg-update-depth').val(extensionSettings.updateDepth);
    $('#rpg-use-separate-preset').prop('checked', extensionSettings.useSeparatePreset);
    $('#rpg-toggle-user-stats').prop('checked', extensionSettings.showUserStats);
    $('#rpg-toggle-info-box').prop('checked', extensionSettings.showInfoBox);
    $('#rpg-toggle-thoughts').prop('checked', extensionSettings.showCharacterThoughts);
    $('#rpg-toggle-inventory').prop('checked', extensionSettings.showInventory);
    $('#rpg-toggle-thoughts-in-chat').prop('checked', extensionSettings.showThoughtsInChat);
    $('#rpg-toggle-html-prompt').prop('checked', extensionSettings.enableHtmlPrompt);
    $('#rpg-toggle-plot-buttons').prop('checked', extensionSettings.enablePlotButtons);
    $('#rpg-toggle-debug-mode').prop('checked', extensionSettings.debugMode);
    $('#rpg-toggle-animations').prop('checked', extensionSettings.enableAnimations);
    $('#rpg-stat-bar-color-low').val(extensionSettings.statBarColorLow);
    $('#rpg-stat-bar-color-high').val(extensionSettings.statBarColorHigh);
    $('#rpg-theme-select').val(extensionSettings.theme);
    $('#rpg-custom-bg').val(extensionSettings.customColors.bg);
    $('#rpg-custom-accent').val(extensionSettings.customColors.accent);
    $('#rpg-custom-text').val(extensionSettings.customColors.text);
    $('#rpg-custom-highlight').val(extensionSettings.customColors.highlight);
    $('#rpg-generation-mode').val(extensionSettings.generationMode);

    updatePanelVisibility();
    updateSectionVisibility();
    updateGenerationModeUI();
    applyTheme();
    applyPanelPosition();
    toggleCustomColors();
    toggleAnimations();

    // Setup mobile toggle button
    setupMobileToggle();

    // Setup desktop tabs (only on desktop viewport)
    if (window.innerWidth > 1000) {
        setupDesktopTabs();
    }

    // Setup collapse/expand toggle button
    setupCollapseToggle();

    // Render initial data if available
    renderUserStats();
    renderInfoBox();
    renderThoughts();
    renderInventory();
    updateDiceDisplay();
    setupDiceRoller();
    setupClassicStatsButtons();
    setupSettingsPopup();
    addDiceQuickReply();
    setupPlotButtons(sendPlotProgression);
    setupMobileKeyboardHandling();
    setupContentEditableScrolling();
<<<<<<< HEAD
    setupRefreshButtonDrag();
    setupDebugButtonDrag();
=======
>>>>>>> 8ad349c1
    initInventoryEventListeners();

    // Initialize debug UI if debug mode is enabled
    updateDebugUIVisibility();
}





// Rendering functions removed - now imported from src/systems/rendering/*
// (renderUserStats, renderInfoBox, renderThoughts, updateInfoBoxField,
//  updateCharacterField, updateChatThoughts, createThoughtPanel)

// Event handlers removed - now imported from src/systems/integration/sillytavern.js
// (commitTrackerData, onMessageSent, onMessageReceived, onCharacterChanged,
//  onMessageSwiped, updatePersonaAvatar, clearExtensionPrompts)

/**
 * Ensures the "RPG Companion Trackers" preset exists in the user's OpenAI Settings.
 * Imports the preset file from the extension folder if it doesn't exist.
 */
async function ensureTrackerPresetExists() {
    try {
        const presetName = 'RPG Companion Trackers';

        // Check if preset already exists by fetching settings
        const checkResponse = await fetch('/api/settings/get', {
            method: 'POST',
            headers: getRequestHeaders()
        });

        if (checkResponse.ok) {
            const settings = await checkResponse.json();
            // openai_setting_names is an array of preset names
            if (settings.openai_setting_names && settings.openai_setting_names.includes(presetName)) {
                console.log(`[RPG Companion] Preset "${presetName}" already exists`);
                return;
            }
        }

        // Preset doesn't exist - import it from extension folder
        console.log(`[RPG Companion] Importing preset "${presetName}"...`);

        // Load preset from extension folder
        const extensionPresetPath = `${extensionFolderPath}/${presetName}.json`;
        const presetResponse = await fetch(`/${extensionPresetPath}`);

        if (!presetResponse.ok) {
            console.warn(`[RPG Companion] Could not load preset template from ${extensionPresetPath}`);
            return;
        }

        const presetData = await presetResponse.json();

        // Save preset to user's OpenAI Settings folder using SillyTavern's API
        const saveResponse = await fetch('/api/presets/save', {
            method: 'POST',
            headers: getRequestHeaders(),
            body: JSON.stringify({
                apiId: 'openai',
                name: presetName,
                preset: presetData
            })
        });

        if (saveResponse.ok) {
            console.log(`[RPG Companion] ✅ Successfully imported preset "${presetName}"`);
            toastr.success(
                `The "RPG Companion Trackers" preset has been imported to your OpenAI Settings.`,
                'RPG Companion',
                { timeOut: 5000 }
            );
        } else {
            console.warn(`[RPG Companion] Failed to save preset: ${saveResponse.statusText}`);
        }
    } catch (error) {
        console.error('[RPG Companion] Error importing tracker preset:', error);
        // Non-critical - users can manually import if needed
    }
}

/**
 * Main initialization function.
 */
jQuery(async () => {
    try {
        console.log('[RPG Companion] Starting initialization...');

        // Load settings with validation
        try {
            loadSettings();
        } catch (error) {
            console.error('[RPG Companion] Settings load failed, continuing with defaults:', error);
        }

        // Add extension settings to Extensions tab
        try {
            addExtensionSettings();
        } catch (error) {
            console.error('[RPG Companion] Failed to add extension settings tab:', error);
            // Don't throw - extension can still work without settings tab
        }

        // Initialize UI
        try {
            await initUI();
        } catch (error) {
            console.error('[RPG Companion] UI initialization failed:', error);
            throw error; // This is critical - can't continue without UI
        }

        // Load chat-specific data for current chat
        try {
            loadChatData();
        } catch (error) {
            console.error('[RPG Companion] Chat data load failed, using defaults:', error);
        }

        // Import the HTML cleaning regex if needed
        try {
            await ensureHtmlCleaningRegex(st_extension_settings, saveSettingsDebounced);
        } catch (error) {
            console.error('[RPG Companion] HTML regex import failed:', error);
            // Non-critical - continue without it
        }

        // Import the RPG Companion Trackers preset if needed
        try {
            await ensureTrackerPresetExists();
        } catch (error) {
            console.error('[RPG Companion] Preset import failed:', error);
            // Non-critical - users can manually import if needed
        }

        // Detect conflicting regex scripts from old manual formatters
        try {
            const conflicts = detectConflictingRegexScripts(st_extension_settings);
            if (conflicts.length > 0) {
                console.log('[RPG Companion] ⚠️ Detected old manual formatting regex scripts that may conflict:');
                conflicts.forEach(name => console.log(`  - ${name}`));
                console.log('[RPG Companion] Consider disabling these regexes as the extension now handles formatting automatically.');

                // Show user-friendly warning (non-blocking)
                // toastr.warning(
                //     `Found ${conflicts.length} old RPG formatting regex script(s). These may conflict with the extension. Check console for details.`,
                //     'RPG Companion Warning',
                //     { timeOut: 8000 }
                // );
            }
        } catch (error) {
            console.error('[RPG Companion] Conflict detection failed:', error);
            // Non-critical - continue anyway
        }

        // Register all event listeners
        try {
            registerAllEvents({
                [event_types.MESSAGE_SENT]: onMessageSent,
                [event_types.GENERATION_STARTED]: onGenerationStarted,
                [event_types.MESSAGE_RECEIVED]: onMessageReceived,
                [event_types.CHAT_CHANGED]: [onCharacterChanged, updatePersonaAvatar],
                [event_types.MESSAGE_SWIPED]: onMessageSwiped,
                [event_types.USER_MESSAGE_RENDERED]: updatePersonaAvatar,
                [event_types.SETTINGS_UPDATED]: updatePersonaAvatar
            });
        } catch (error) {
            console.error('[RPG Companion] Event registration failed:', error);
            throw error; // This is critical - can't continue without events
        }

        console.log('[RPG Companion] ✅ Extension loaded successfully');
    } catch (error) {
        console.error('[RPG Companion] ❌ Critical initialization failure:', error);
        console.error('[RPG Companion] Error details:', error.message, error.stack);

        // Show user-friendly error message
        toastr.error(
            'RPG Companion failed to initialize. Check console for details. Please try refreshing the page or resetting extension settings.',
            'RPG Companion Error',
            { timeOut: 10000 }
        );
    }
});<|MERGE_RESOLUTION|>--- conflicted
+++ resolved
@@ -98,13 +98,9 @@
     setupMobileTabs,
     removeMobileTabs,
     setupMobileKeyboardHandling,
-<<<<<<< HEAD
     setupContentEditableScrolling,
     setupRefreshButtonDrag,
     setupDebugButtonDrag
-=======
-    setupContentEditableScrolling
->>>>>>> 8ad349c1
 } from './src/systems/ui/mobile.js';
 import {
     setupDesktopTabs,
@@ -218,7 +214,6 @@
     `;
     $('body').append(mobileToggleHtml);
 
-<<<<<<< HEAD
     // Add mobile refresh button (same pattern as toggle button)
     const mobileRefreshHtml = `
         <button id="rpg-manual-update-mobile" class="rpg-mobile-refresh" title="Refresh RPG Info">
@@ -235,8 +230,6 @@
     `;
     $('body').append(debugToggleHtml);
 
-=======
->>>>>>> 8ad349c1
     // Cache UI elements using state setters
     setPanelContainer($('#rpg-companion-panel'));
     setUserStatsContainer($('#rpg-user-stats'));
@@ -492,11 +485,8 @@
     setupPlotButtons(sendPlotProgression);
     setupMobileKeyboardHandling();
     setupContentEditableScrolling();
-<<<<<<< HEAD
     setupRefreshButtonDrag();
     setupDebugButtonDrag();
-=======
->>>>>>> 8ad349c1
     initInventoryEventListeners();
 
     // Initialize debug UI if debug mode is enabled
