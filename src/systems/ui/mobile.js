--- conflicted
+++ resolved
@@ -715,7 +715,6 @@
             });
         }, 300);
     });
-<<<<<<< HEAD
 }
 
 /**
@@ -1147,6 +1146,4 @@
         mouseDown = false;
         isDragging = false;
     });
-=======
->>>>>>> 8ad349c1
 }